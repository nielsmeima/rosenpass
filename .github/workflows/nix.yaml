name: Nix
permissions:
  contents: write
on:
  pull_request: null
  push:
    branches:
      - main
jobs:
  i686-linux---default:
    name: Build i686-linux.default
    runs-on:
      - ubuntu-latest
    needs:
      - i686-linux---rosenpass
    steps:
      - uses: actions/checkout@v3
      - uses: cachix/install-nix-action@v22
        with:
          nix_path: nixpkgs=channel:nixos-unstable
      - uses: cachix/cachix-action@v12
        with:
          name: rosenpass
          authToken: ${{ secrets.CACHIX_AUTH_TOKEN }}
      - name: Build
        run: nix build .#packages.i686-linux.default --print-build-logs
  i686-linux---rosenpass:
    name: Build i686-linux.rosenpass
    runs-on:
      - ubuntu-latest
    needs: []
    steps:
      - uses: actions/checkout@v3
      - uses: cachix/install-nix-action@v22
        with:
          nix_path: nixpkgs=channel:nixos-unstable
      - uses: cachix/cachix-action@v12
        with:
          name: rosenpass
          authToken: ${{ secrets.CACHIX_AUTH_TOKEN }}
      - name: Build
        run: nix build .#packages.i686-linux.rosenpass --print-build-logs
  i686-linux---rosenpass-oci-image:
    name: Build i686-linux.rosenpass-oci-image
    runs-on:
      - ubuntu-latest
    needs:
      - i686-linux---rosenpass
    steps:
      - uses: actions/checkout@v3
      - uses: cachix/install-nix-action@v22
        with:
          nix_path: nixpkgs=channel:nixos-unstable
      - uses: cachix/cachix-action@v12
        with:
          name: rosenpass
          authToken: ${{ secrets.CACHIX_AUTH_TOKEN }}
      - name: Build
        run: nix build .#packages.i686-linux.rosenpass-oci-image --print-build-logs
  i686-linux---check:
    name: Run Nix checks on i686-linux
    runs-on:
      - ubuntu-latest
    steps:
      - uses: actions/checkout@v3
      - uses: cachix/install-nix-action@v22
        with:
          nix_path: nixpkgs=channel:nixos-unstable
      - uses: cachix/cachix-action@v12
        with:
          name: rosenpass
          authToken: ${{ secrets.CACHIX_AUTH_TOKEN }}
      - name: Check
        run: nix flake check . --print-build-logs
  x86_64-darwin---default:
    name: Build x86_64-darwin.default
    runs-on:
      - macos-13
    needs:
      - x86_64-darwin---rosenpass
    steps:
      - uses: actions/checkout@v3
      - uses: cachix/install-nix-action@v22
        with:
          nix_path: nixpkgs=channel:nixos-unstable
      - uses: cachix/cachix-action@v12
        with:
          name: rosenpass
          authToken: ${{ secrets.CACHIX_AUTH_TOKEN }}
      - name: Build
        run: nix build .#packages.x86_64-darwin.default --print-build-logs
  x86_64-darwin---release-package:
    name: Build x86_64-darwin.release-package
    runs-on:
      - macos-13
    needs:
      - x86_64-darwin---rosenpass
      - x86_64-darwin---rp
      - x86_64-darwin---rosenpass-oci-image
    steps:
      - uses: actions/checkout@v3
      - uses: cachix/install-nix-action@v22
        with:
          nix_path: nixpkgs=channel:nixos-unstable
      - uses: cachix/cachix-action@v12
        with:
          name: rosenpass
          authToken: ${{ secrets.CACHIX_AUTH_TOKEN }}
      - name: Build
        run: nix build .#packages.x86_64-darwin.release-package --print-build-logs
  x86_64-darwin---rosenpass:
    name: Build x86_64-darwin.rosenpass
    runs-on:
      - macos-13
    needs: []
    steps:
      - uses: actions/checkout@v3
      - uses: cachix/install-nix-action@v22
        with:
          nix_path: nixpkgs=channel:nixos-unstable
      - uses: cachix/cachix-action@v12
        with:
          name: rosenpass
          authToken: ${{ secrets.CACHIX_AUTH_TOKEN }}
      - name: Build
        run: nix build .#packages.x86_64-darwin.rosenpass --print-build-logs
  x86_64-darwin---rp:
    name: Build x86_64-darwin.rp
    runs-on:
      - macos-13
    needs: []
    steps:
      - uses: actions/checkout@v3
      - uses: cachix/install-nix-action@v22
        with:
          nix_path: nixpkgs=channel:nixos-unstable
      - uses: cachix/cachix-action@v12
        with:
          name: rosenpass
          authToken: ${{ secrets.CACHIX_AUTH_TOKEN }}
      - name: Build
        run: nix build .#packages.x86_64-darwin.rp --print-build-logs
  x86_64-darwin---rosenpass-oci-image:
    name: Build x86_64-darwin.rosenpass-oci-image
    runs-on:
      - macos-13
    needs:
      - x86_64-darwin---rosenpass
    steps:
      - uses: actions/checkout@v3
      - uses: cachix/install-nix-action@v22
        with:
          nix_path: nixpkgs=channel:nixos-unstable
      - uses: cachix/cachix-action@v12
        with:
          name: rosenpass
          authToken: ${{ secrets.CACHIX_AUTH_TOKEN }}
      - name: Build
        run: nix build .#packages.x86_64-darwin.rosenpass-oci-image --print-build-logs
  x86_64-darwin---check:
    name: Run Nix checks on x86_64-darwin
    runs-on:
      - macos-13
    steps:
      - uses: actions/checkout@v3
      - uses: cachix/install-nix-action@v22
        with:
          nix_path: nixpkgs=channel:nixos-unstable
      - uses: cachix/cachix-action@v12
        with:
          name: rosenpass
          authToken: ${{ secrets.CACHIX_AUTH_TOKEN }}
      - name: Check
        run: nix flake check . --print-build-logs
  x86_64-linux---default:
    name: Build x86_64-linux.default
    runs-on:
      - ubuntu-latest
    needs:
      - x86_64-linux---rosenpass
    steps:
      - uses: actions/checkout@v3
      - uses: cachix/install-nix-action@v22
        with:
          nix_path: nixpkgs=channel:nixos-unstable
      - uses: cachix/cachix-action@v12
        with:
          name: rosenpass
          authToken: ${{ secrets.CACHIX_AUTH_TOKEN }}
      - name: Build
        run: nix build .#packages.x86_64-linux.default --print-build-logs
  x86_64-linux---proof-proverif:
    name: Build x86_64-linux.proof-proverif
    runs-on:
      - ubuntu-latest
    needs:
      - x86_64-linux---proverif-patched
    steps:
      - uses: actions/checkout@v3
      - uses: cachix/install-nix-action@v22
        with:
          nix_path: nixpkgs=channel:nixos-unstable
      - uses: cachix/cachix-action@v12
        with:
          name: rosenpass
          authToken: ${{ secrets.CACHIX_AUTH_TOKEN }}
      - name: Build
        run: nix build .#packages.x86_64-linux.proof-proverif --print-build-logs
  x86_64-linux---proverif-patched:
    name: Build x86_64-linux.proverif-patched
    runs-on:
      - ubuntu-latest
    needs: []
    steps:
      - uses: actions/checkout@v3
      - uses: cachix/install-nix-action@v22
        with:
          nix_path: nixpkgs=channel:nixos-unstable
      - uses: cachix/cachix-action@v12
        with:
          name: rosenpass
          authToken: ${{ secrets.CACHIX_AUTH_TOKEN }}
      - name: Build
        run: nix build .#packages.x86_64-linux.proverif-patched --print-build-logs
  x86_64-linux---release-package:
    name: Build x86_64-linux.release-package
    runs-on:
      - ubuntu-latest
    needs:
      - x86_64-linux---rosenpass-static
<<<<<<< HEAD
      - x86_64-linux---rp-static
=======
      - x86_64-linux---rosenpass-static-oci-image
>>>>>>> 76d5093a
    steps:
      - uses: actions/checkout@v3
      - uses: cachix/install-nix-action@v22
        with:
          nix_path: nixpkgs=channel:nixos-unstable
      - uses: cachix/cachix-action@v12
        with:
          name: rosenpass
          authToken: ${{ secrets.CACHIX_AUTH_TOKEN }}
      - name: Build
        run: nix build .#packages.x86_64-linux.release-package --print-build-logs
  aarch64-linux---release-package:
    name: Build aarch64-linux.release-package
    runs-on:
      - ubuntu-latest
    needs:
      - aarch64-linux---rosenpass-oci-image
      - aarch64-linux---rosenpass
      - aarch64-linux---rp
    steps:
      - run: |
          DEBIAN_FRONTEND=noninteractive
          sudo apt-get update -q -y && sudo apt-get install -q -y qemu-system-aarch64 qemu-efi binfmt-support qemu-user-static
      - uses: actions/checkout@v3
      - uses: cachix/install-nix-action@v22
        with:
          nix_path: nixpkgs=channel:nixos-unstable
          extra_nix_config: |
            system = aarch64-linux
      - uses: cachix/cachix-action@v12
        with:
          name: rosenpass
          authToken: ${{ secrets.CACHIX_AUTH_TOKEN }}
      - name: Build
        run: nix build .#packages.aarch64-linux.release-package --print-build-logs
  x86_64-linux---rosenpass:
    name: Build x86_64-linux.rosenpass
    runs-on:
      - ubuntu-latest
    needs: []
    steps:
      - uses: actions/checkout@v3
      - uses: cachix/install-nix-action@v22
        with:
          nix_path: nixpkgs=channel:nixos-unstable
      - uses: cachix/cachix-action@v12
        with:
          name: rosenpass
          authToken: ${{ secrets.CACHIX_AUTH_TOKEN }}
      - name: Build
        run: nix build .#packages.x86_64-linux.rosenpass --print-build-logs
  aarch64-linux---rosenpass:
    name: Build aarch64-linux.rosenpass
    runs-on:
      - ubuntu-latest
    needs: []
    steps:
      - run: |
          DEBIAN_FRONTEND=noninteractive
          sudo apt-get update -q -y && sudo apt-get install -q -y qemu-system-aarch64 qemu-efi binfmt-support qemu-user-static
      - uses: actions/checkout@v3
      - uses: cachix/install-nix-action@v22
        with:
          nix_path: nixpkgs=channel:nixos-unstable
          extra_nix_config: |
            system = aarch64-linux
      - uses: cachix/cachix-action@v12
        with:
          name: rosenpass
          authToken: ${{ secrets.CACHIX_AUTH_TOKEN }}
      - name: Build
        run: nix build .#packages.aarch64-linux.rosenpass --print-build-logs
  aarch64-linux---rp:
    name: Build aarch64-linux.rp
    runs-on:
      - ubuntu-latest
    needs: []
    steps:
      - run: |
          DEBIAN_FRONTEND=noninteractive
          sudo apt-get update -q -y && sudo apt-get install -q -y qemu-system-aarch64 qemu-efi binfmt-support qemu-user-static
      - uses: actions/checkout@v3
      - uses: cachix/install-nix-action@v22
        with:
          nix_path: nixpkgs=channel:nixos-unstable
          extra_nix_config: |
            system = aarch64-linux
      - uses: cachix/cachix-action@v12
        with:
          name: rosenpass
          authToken: ${{ secrets.CACHIX_AUTH_TOKEN }}
      - name: Build
        run: nix build .#packages.aarch64-linux.rp --print-build-logs
  x86_64-linux---rosenpass-oci-image:
    name: Build x86_64-linux.rosenpass-oci-image
    runs-on:
      - ubuntu-latest
    needs:
      - x86_64-linux---rosenpass
    steps:
      - uses: actions/checkout@v3
      - uses: cachix/install-nix-action@v22
        with:
          nix_path: nixpkgs=channel:nixos-unstable
      - uses: cachix/cachix-action@v12
        with:
          name: rosenpass
          authToken: ${{ secrets.CACHIX_AUTH_TOKEN }}
      - name: Build
        run: nix build .#packages.x86_64-linux.rosenpass-oci-image --print-build-logs
  aarch64-linux---rosenpass-oci-image:
    name: Build aarch64-linux.rosenpass-oci-image
    runs-on:
      - ubuntu-latest
    needs:
      - aarch64-linux---rosenpass
    steps:
      - run: |
          DEBIAN_FRONTEND=noninteractive
          sudo apt-get update -q -y && sudo apt-get install -q -y qemu-system-aarch64 qemu-efi binfmt-support qemu-user-static
      - uses: actions/checkout@v3
      - uses: cachix/install-nix-action@v22
        with:
          nix_path: nixpkgs=channel:nixos-unstable
          extra_nix_config: |
            system = aarch64-linux
      - uses: cachix/cachix-action@v12
        with:
          name: rosenpass
          authToken: ${{ secrets.CACHIX_AUTH_TOKEN }}
      - name: Build
        run: nix build .#packages.aarch64-linux.rosenpass-oci-image --print-build-logs
  x86_64-linux---rosenpass-static:
    name: Build x86_64-linux.rosenpass-static
    runs-on:
      - ubuntu-latest
    needs: []
    steps:
      - uses: actions/checkout@v3
      - uses: cachix/install-nix-action@v22
        with:
          nix_path: nixpkgs=channel:nixos-unstable
      - uses: cachix/cachix-action@v12
        with:
          name: rosenpass
          authToken: ${{ secrets.CACHIX_AUTH_TOKEN }}
      - name: Build
        run: nix build .#packages.x86_64-linux.rosenpass-static --print-build-logs
  x86_64-linux---rp-static:
    name: Build x86_64-linux.rp-static
    runs-on:
      - ubuntu-latest
    needs: []
    steps:
      - uses: actions/checkout@v3
      - uses: cachix/install-nix-action@v22
        with:
          nix_path: nixpkgs=channel:nixos-unstable
      - uses: cachix/cachix-action@v12
        with:
          name: rosenpass
          authToken: ${{ secrets.CACHIX_AUTH_TOKEN }}
      - name: Build
        run: nix build .#packages.x86_64-linux.rp-static --print-build-logs
  x86_64-linux---rosenpass-static-oci-image:
    name: Build x86_64-linux.rosenpass-static-oci-image
    runs-on:
      - ubuntu-latest
    needs:
      - x86_64-linux---rosenpass-static
    steps:
      - uses: actions/checkout@v3
      - uses: cachix/install-nix-action@v22
        with:
          nix_path: nixpkgs=channel:nixos-unstable
      - uses: cachix/cachix-action@v12
        with:
          name: rosenpass
          authToken: ${{ secrets.CACHIX_AUTH_TOKEN }}
      - name: Build
        run: nix build .#packages.x86_64-linux.rosenpass-static-oci-image --print-build-logs
  x86_64-linux---whitepaper:
    name: Build x86_64-linux.whitepaper
    runs-on:
      - ubuntu-latest
    needs: []
    steps:
      - uses: actions/checkout@v3
      - uses: cachix/install-nix-action@v22
        with:
          nix_path: nixpkgs=channel:nixos-unstable
      - uses: cachix/cachix-action@v12
        with:
          name: rosenpass
          authToken: ${{ secrets.CACHIX_AUTH_TOKEN }}
      - name: Build
        run: nix build .#packages.x86_64-linux.whitepaper --print-build-logs
  x86_64-linux---check:
    name: Run Nix checks on x86_64-linux
    runs-on:
      - ubuntu-latest
    steps:
      - uses: actions/checkout@v3
      - uses: cachix/install-nix-action@v22
        with:
          nix_path: nixpkgs=channel:nixos-unstable
      - uses: cachix/cachix-action@v12
        with:
          name: rosenpass
          authToken: ${{ secrets.CACHIX_AUTH_TOKEN }}
      - name: Check
        run: nix flake check . --print-build-logs
  x86_64-linux---whitepaper-upload:
    name: Upload whitepaper x86_64-linux
    runs-on: ubuntu-latest
    if: ${{ github.ref == 'refs/heads/main' }}
    steps:
      - uses: actions/checkout@v3
      - uses: cachix/install-nix-action@v22
        with:
          nix_path: nixpkgs=channel:nixos-unstable
      - uses: cachix/cachix-action@v12
        with:
          name: rosenpass
          authToken: ${{ secrets.CACHIX_AUTH_TOKEN }}
      - name: Git add git sha and commit
        run: cd papers && ./tex/gitinfo2.sh && git add gitHeadInfo.gin
      - name: Build
        run: nix build .#packages.x86_64-linux.whitepaper --print-build-logs
      - name: Deploy PDF artifacts
        uses: peaceiris/actions-gh-pages@v3
        with:
          github_token: ${{ secrets.GITHUB_TOKEN }}
          publish_dir: result/
          publish_branch: papers-pdf
          force_orphan: true<|MERGE_RESOLUTION|>--- conflicted
+++ resolved
@@ -228,11 +228,8 @@
       - ubuntu-latest
     needs:
       - x86_64-linux---rosenpass-static
-<<<<<<< HEAD
+      - x86_64-linux---rosenpass-static-oci-image
       - x86_64-linux---rp-static
-=======
-      - x86_64-linux---rosenpass-static-oci-image
->>>>>>> 76d5093a
     steps:
       - uses: actions/checkout@v3
       - uses: cachix/install-nix-action@v22
